--- conflicted
+++ resolved
@@ -234,15 +234,11 @@
         if "speckle_type" in obj and obj["speckle_type"] == "reference":
             obj = self.get_child(obj=obj)
 
-        object_type = Base.get_registered_type(obj.get("speckle_type"))
-        # initialise the base object using `speckle_type`
-<<<<<<< HEAD
-        base = object_type()
-
-=======
-        object_type = getattr(objects, obj["speckle_type"], None)
-        base = object_type() if object_type else Base(speckle_type=obj["speckle_type"])
->>>>>>> 47917d99
+        speckle_type = obj.get("speckle_type")
+        object_type = Base.get_registered_type(speckle_type)
+
+        # initialise the base object using `speckle_type` fall back to base if needed
+        base = object_type() if object_type else Base(speckle_type=speckle_type)
         # get total children count
         if "__closure" in obj:
             if not self.read_transport:
