--- conflicted
+++ resolved
@@ -9,7 +9,6 @@
 ## Developing & Debugging
 This project uses python-poetry for dependency management, make sure you follow the official [docs](https://python-poetry.org/docs/#installation) to get poetry.
 
-<<<<<<< HEAD
 To bootstrap the project environment run `$ poetry install`. This will create a new virtual-env for the project and install both the package and dev dependencies.
 
 To execute any python script run `$ poetry run python my_script.py`
@@ -17,27 +16,6 @@
 > Alternatively you may roll your own virtual-env with either venv, virtualenv, pyenv-virtualenv etc. Poetry will play along an recognize if it is invoked from inside a virtual environment.
 
 ## Overview of functionality 
-=======
-To get started, create a virtual environment and pip install the requirements.
-
-on windows:
-
-```
-python -m venv venv
-venv\Scripts\activate
-pip install -r requirements.txt
-```
-
-on mac:
-
-```
-python -m venv venv
-source venv/bin/activate
-pip install -r requirements.txt
-```
-
-## Overview of functionality
->>>>>>> 8dc3355f
 
 The `SpeckleClient` is the entry point for interacting with the GraphQL API. You'll need to have a running server to use this.
 
